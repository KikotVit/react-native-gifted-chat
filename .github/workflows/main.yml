name: Main CI

on:
  pull_request:
    branches:
      - master

jobs:
  checks:
    runs-on: ubuntu-latest

    strategy:
      matrix:
<<<<<<< HEAD
        node-version: [20, 16]
=======
        node-version: [18, 20]
>>>>>>> ff0c0aeb

    steps:
      - uses: actions/checkout@v3

      - name: Use Node.js ${{ matrix.node-version }}
        uses: actions/setup-node@v3
        with:
          node-version: ${{ matrix.node-version }}

      - name: Node modules
        run: |
          yarn install

      - name: Lint
        run: |
          yarn build<|MERGE_RESOLUTION|>--- conflicted
+++ resolved
@@ -11,11 +11,7 @@
 
     strategy:
       matrix:
-<<<<<<< HEAD
-        node-version: [20, 16]
-=======
         node-version: [18, 20]
->>>>>>> ff0c0aeb
 
     steps:
       - uses: actions/checkout@v3
