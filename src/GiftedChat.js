--- conflicted
+++ resolved
@@ -521,11 +521,8 @@
   user: React.PropTypes.object,
   bottomOffset: React.PropTypes.number,
   isLoadingEarlier: React.PropTypes.bool,
-<<<<<<< HEAD
+  messageIdGenerator: React.PropTypes.func,
   keyboardShouldPersistTaps: React.PropTypes.oneOf(['always', 'never', 'handled']),
-=======
-  messageIdGenerator: React.PropTypes.func
->>>>>>> 33daf8de
 };
 
 export {
