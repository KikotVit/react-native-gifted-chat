import React from 'react';

import {
  ListView,
  View,
} from 'react-native';

import shallowequal from 'shallowequal';
import InvertibleScrollView from 'react-native-invertible-scroll-view';
import md5 from 'md5';
import LoadEarlier from './LoadEarlier';
import Message from './Message';

export default class MessageContainer extends React.Component {
  constructor(props) {
    super(props);

    this.renderRow = this.renderRow.bind(this);
    this.renderFooter = this.renderFooter.bind(this);
    this.renderLoadEarlier = this.renderLoadEarlier.bind(this);
    this.renderScrollComponent = this.renderScrollComponent.bind(this);

    const dataSource = new ListView.DataSource({
      rowHasChanged: (r1, r2) => {
        return r1.hash !== r2.hash;
      }
    });

    const messagesData = this.prepareMessages(props.messages);
    this.state = {
      dataSource: dataSource.cloneWithRows(messagesData.blob, messagesData.keys)
    };
  }

  prepareMessages(messages) {
    return {
      keys: messages.map(m => m._id),
      blob: messages.reduce((o, m, i) => {
        const previousMessage = messages[i + 1] || {};
        const nextMessage = messages[i - 1] || {};
        // add next and previous messages to hash to ensure updates
        const toHash = JSON.stringify(m) + previousMessage._id + nextMessage._id;
        o[m._id] = {
          ...m,
          previousMessage,
          nextMessage,
          hash: md5(toHash)
        };
        return o;
      }, {})
    };
  }

  shouldComponentUpdate(nextProps, nextState) {
    if (!shallowequal(this.props, nextProps)) {
      return true;
    }
    if (!shallowequal(this.state, nextState)) {
      return true;
    }
    return false;
  }

  componentWillReceiveProps(nextProps) {
    if (this.props.messages === nextProps.messages) {
      return;
    }
    const messagesData = this.prepareMessages(nextProps.messages);
    this.setState({
      dataSource: this.state.dataSource.cloneWithRows(messagesData.blob, messagesData.keys)
    });
  }

  renderFooter() {
    if (this.props.renderFooter) {
      const footerProps = {
        ...this.props,
      };
      return this.props.renderFooter(footerProps);
    }
    return null;
  }

  renderLoadEarlier() {
    if (this.props.loadEarlier === true) {
      const loadEarlierProps = {
        ...this.props,
      };
      if (this.props.renderLoadEarlier) {
        return this.props.renderLoadEarlier(loadEarlierProps);
      }
      return (
        <LoadEarlier {...loadEarlierProps}/>
      );
    }
    return null;
  }

  scrollTo(options) {
    this._invertibleScrollViewRef.scrollTo(options);
  }

  renderRow(message, sectionId, rowId) {
    if (!message._id && message._id !== 0) {
      console.warn('GiftedChat: `_id` is missing for message', JSON.stringify(message));
    }
    if (!message.user) {
      console.warn('GiftedChat: `user` is missing for message', JSON.stringify(message));
      message.user = {};
    }

    const messageProps = {
      ...this.props,
      key: message._id,
      currentMessage: message,
      previousMessage: message.previousMessage,
      nextMessage: message.nextMessage,
      position: message.user._id === this.props.user._id ? 'right' : 'left',
    };

    if (this.props.renderMessage) {
      return this.props.renderMessage(messageProps);
    }
    return <Message {...messageProps}/>;
  }

  renderScrollComponent(props) {
    const invertibleScrollViewProps = this.props.invertibleScrollViewProps;
    return (
      <InvertibleScrollView
        {...props}
        {...invertibleScrollViewProps}
        ref={component => this._invertibleScrollViewRef = component}
      />
    );
  }

  render() {
    return (
      <View ref='container' style={{flex:1}}>
        <ListView
<<<<<<< HEAD
          enableEmptySections={true}
=======
          keyboardShouldPersistTaps={'always'}
>>>>>>> 5a231eed
          automaticallyAdjustContentInsets={false}
          initialListSize={20}
          pageSize={20}

          {...this.props.listViewProps}

          enableEmptySections={true}
          dataSource={this.state.dataSource}

          renderRow={this.renderRow}
          renderHeader={this.renderFooter}
          renderFooter={this.renderLoadEarlier}
          renderScrollComponent={this.renderScrollComponent}
        />
      </View>
    );
  }
}

MessageContainer.defaultProps = {
  messages: [],
  user: {},
  renderFooter: null,
  renderMessage: null,
  listViewProps: {},
  onLoadEarlier: () => {
  },
};

MessageContainer.propTypes = {
  messages: React.PropTypes.array,
  user: React.PropTypes.object,
  renderFooter: React.PropTypes.func,
  renderMessage: React.PropTypes.func,
  onLoadEarlier: React.PropTypes.func,
  listViewProps: React.PropTypes.object,
};<|MERGE_RESOLUTION|>--- conflicted
+++ resolved
@@ -139,11 +139,7 @@
     return (
       <View ref='container' style={{flex:1}}>
         <ListView
-<<<<<<< HEAD
           enableEmptySections={true}
-=======
-          keyboardShouldPersistTaps={'always'}
->>>>>>> 5a231eed
           automaticallyAdjustContentInsets={false}
           initialListSize={20}
           pageSize={20}
