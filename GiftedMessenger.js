--- conflicted
+++ resolved
@@ -13,12 +13,8 @@
 import Message from './Message';
 import GiftedSpinner from 'react-native-gifted-spinner';
 import moment from 'moment';
-<<<<<<< HEAD
 import {setLocale} from './Locale';
-import _ from 'lodash';
-=======
 import deepEqual from 'deep-equal';
->>>>>>> 0c2c1fc0
 import Button from 'react-native-button';
 
 class GiftedMessenger extends Component {
