--- conflicted
+++ resolved
@@ -79,15 +79,7 @@
   },
   "peerDependencies": {
     "react": "*",
-<<<<<<< HEAD
     "react-native": "*"
-=======
-    "react-native": "*",
-    "react-native-communications": "*",
-    "react-native-lightbox": "*",
-    "react-native-parsed-text": "*",
-    "react-native-typing-animation": "*"
->>>>>>> a7930837
   },
   "husky": {
     "hooks": {
