{
  "name": "react-native-gifted-chat",
  "version": "0.9.4",
  "description": "The most complete chat UI for React Native",
  "main": "node_modules/expo/AppEntry.js",
  "types": "lib/index.d.ts",
  "repository": {
    "type": "git",
    "url": "git+https://github.com/FaridSafi/react-native-gifted-chat.git"
  },
  "keywords": [
    "android",
    "ios",
    "react-native",
    "react",
    "react-component",
    "messenger",
    "message",
    "chat"
  ],
  "author": "Farid Safi",
  "license": "MIT",
  "bugs": {
    "url": "https://github.com/FaridSafi/react-native-gifted-chat/issues"
  },
  "homepage": "https://github.com/FaridSafi/react-native-gifted-chat#readme",
  "scripts": {
    "config:dev": "json -I -f package.json -e 'this.main=\"node_modules/expo/AppEntry.js\"'",
    "config:npm": "json -I -f package.json -e 'this.main=\"lib/index.js\"'",
    "lint": "tslint --project .",
    "tsc": "node_modules/.bin/tsc --noEmit",
    "build": "rm -rf lib/ && node_modules/.bin/tsc",
    "test": "TZ=Europe/Paris jest --no-watchman",
    "test:watch": "TZ=Europe/Paris jest --watch",
    "test:coverage": "TZ=Europe/Paris jest --coverage",
    "prepublishOnly": "yarn lint && yarn build && yarn test && yarn config:npm",
    "postpublish": "yarn config:dev"
  },
  "jest": {
    "preset": "react-native",
    "setupFiles": [
      "./tests/setup.js"
    ],
    "moduleFileExtensions": [
      "js",
      "jsx",
      "json",
      "ts",
      "tsx"
    ],
    "transform": {
      "^.+\\.(js|jsx|ts|tsx)$": "babel-jest"
    },
    "testMatch": [
      "**/*.test.ts?(x)"
    ],
    "modulePathIgnorePatterns": [
      "<rootDir>/example",
      "<rootDir>/example-expo",
      "<rootDir>/example-slack-message"
    ]
  },
  "devDependencies": {
    "@babel/core": "^7.1.2",
    "@babel/preset-typescript": "^7.1.0",
    "@types/jest": "24.0.13",
    "@types/react": "^16.7.17",
    "@types/react-native": "^0.57.19",
    "@types/react-native-communications": "2.2.1",
    "@types/react-native-video": "3.1.4",
    "@types/react-test-renderer": "16.8.1",
    "@types/uuid": "3.4.4",
    "babel-core": "^7.0.0-bridge.0",
    "babel-jest": "24.7.1",
    "babel-preset-expo": "^5.0.0",
<<<<<<< HEAD
    "expo": "^32.0.0",
    "husky": "^2.4.0",
    "jest-expo": "^32.0.0",
=======
    "expo": "^33.0.0",
    "husky": "^2.4.0",
    "jest-expo": "^33.0.0",
>>>>>>> dd7bac9c
    "json": "^9.0.6",
    "prettier": "1.18.0",
    "prop-types": "15.6.2",
    "react": "16.5.1",
    "react-native": "https://github.com/expo/react-native/archive/sdk-33.0.0.tar.gz",
    "react-native-nav": "2.0.2",
    "react-test-renderer": "16.5.1",
    "tslint": "5.12.0",
    "tslint-config-prettier": "1.17.0",
    "typescript": "3.4.5"
  },
  "dependencies": {
    "@expo/react-native-action-sheet": "^2.0.1",
    "expo-constants": "~5.0.1",
    "expo-image-picker": "~5.0.2",
    "expo-location": "~5.0.1",
    "expo-permissions": "~5.0.1",
    "moment": "^2.19.0",
    "react-native-communications": "2.2.1",
    "react-native-iphone-x-helper": "^1.2.0",
    "react-native-lightbox": "^0.7.0",
    "react-native-maps": "~0.24.0",
    "react-native-parsed-text": "^0.0.20",
    "react-native-video": "4.4.1",
    "tslib": "^1.9.3",
    "uuid": "3.3.0"
  },
  "peerDependencies": {
    "prop-types": "*",
    "react": "*",
    "react-native": "*",
    "react-native-video": "*"
  },
  "husky": {
    "hooks": {
      "pre-commit": "yarn lint && yarn tsc"
    }
  }
}<|MERGE_RESOLUTION|>--- conflicted
+++ resolved
@@ -73,15 +73,9 @@
     "babel-core": "^7.0.0-bridge.0",
     "babel-jest": "24.7.1",
     "babel-preset-expo": "^5.0.0",
-<<<<<<< HEAD
-    "expo": "^32.0.0",
-    "husky": "^2.4.0",
-    "jest-expo": "^32.0.0",
-=======
     "expo": "^33.0.0",
     "husky": "^2.4.0",
     "jest-expo": "^33.0.0",
->>>>>>> dd7bac9c
     "json": "^9.0.6",
     "prettier": "1.18.0",
     "prop-types": "15.6.2",
