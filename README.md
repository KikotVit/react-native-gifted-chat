--- conflicted
+++ resolved
@@ -121,12 +121,9 @@
 - **`renderAccessory`** _(Function)_ - renders a second line of actions below the message composer
 - **`onPressActionButton`** _(Function)_ - callback to perform custom logic when the Action button is pressed (the default `actionSheet` will not be used)
 - **`bottomOffset`** _(Integer)_ - distance of the chat from the bottom of the screen, useful if you display a tab bar
-<<<<<<< HEAD
-- **`onInputTextChanged`** _(Function)_ - function that will be called when input text changes
-=======
 - **`listViewProps`** _(Object)_ - extra props to be passed to the [`<ListView>`](https://facebook.github.io/react-native/docs/listview.html), some props can not be override, see the code in `render` method of `MessageContainer` for detail
 - **`keyboardShouldPersistTaps`** _(Enum)_ - determines when the keyboard should stay visible after a tap [`<ScrollView>`](https://facebook.github.io/react-native/docs/scrollview.html)
->>>>>>> f5a8fd15
+- **`onInputTextChanged`** _(Function)_ - function that will be called when input text changes
 
 ## Features
 - Custom components
